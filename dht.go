// DHT node for Taipei Torrent, for tracker-less peer information exchange.
// Status: Supports all DHT operations from the specification.

package dht

// Summary from the bittorrent DHT protocol specification:
//
// Message types:
//  - query
//  - response
//  - error
//
// RPCs:
//      ping:
//         see if node is reachable and save it on routing table.
//      find_node:
//	       run when DHT node count drops, or every X minutes. Just to ensure
//	       our DHT routing table is still useful.
//      get_peers:
//	       the real deal. Iteratively queries DHT nodes and find new sources
//	       for a particular infohash.
//	announce_peer:
//         announce that the peer associated with this node is downloading a
//         torrent.
//
// Reference:
//     http://www.bittorrent.org/beps/bep_0005.html
//

import (
	"crypto/rand"
	"crypto/sha1"
	"expvar"
	"flag"
	"fmt"
	"io"
	"net"
	"strings"
	"sync"
	"time"

	log "github.com/golang/glog"
	"github.com/nictuku/nettools"
)

// ===== Logging behavior =====
// By default nothing will be output on the screen, unless the program is
// called with special flags like -logtostderr. To show really important
// messages, use fmt.Print functions. The general rules for log verbosity are:
// - Major errors are logged with V(0) (or just ommit the V).
// - Rare events of major importance like the startup message should be logged
// with V(1).
// - Events related to user input (e.g: more peers requested, or peers found)
// should be logged with V(2).
// - Protocol errors should be logged with V(3). They are often noisy.
// - New incoming and outgoing KRPCs should also be logged with V(3).
// - Debugging and tracing should be logged with V(4) or higher.

// Config for the DHT Node. Use NewConfig to create a configuration with default values.
type Config struct {
	// IP Address to listen on.  If left blank, one is chosen automatically.
	Address string
	// UDP port the DHT node should listen on. If zero, it picks a random port.
	Port int
	// Number of peers that DHT will try to find for each infohash being searched. This might
	// later be moved to a per-infohash option. Default value: 5.
	NumTargetPeers int
	// Comma separated list of DHT routers used for bootstrapping the network.
	DHTRouters string
	// Maximum number of nodes to store in the routing table. Default value: 100.
	MaxNodes int
	// How often to ping nodes in the network to see if they are reachable. Default value: 15 min.
	CleanupPeriod time.Duration
	//  If true, the node will read the routing table from disk on startup and save routing
	//  table snapshots on disk every few minutes. Default value: true.
	SaveRoutingTable bool
	// do not reply to any incoming queries
	PassivMode bool
	// How often to save the routing table to disk. Default value: 5 minutes.
	SavePeriod time.Duration
	// Maximum packets per second to be processed. Disabled if negative. Default value: 100.
	RateLimit int64
	// MaxInfoHashes is the limit of number of infohashes for which we should keep a peer list.
	// If this and MaxInfoHashPeers are unchanged, it should consume around 25 MB of RAM. Larger
	// values help keeping the DHT network healthy. Default value: 2048.
	MaxInfoHashes int
	// MaxInfoHashPeers is the limit of number of peers to be tracked for each infohash. A
	// single peer contact typically consumes 6 bytes. Default value: 256.
	MaxInfoHashPeers int
	// ClientPerMinuteLimit protects against spammy clients. Ignore their requests if exceeded
	// this number of packets per minute. Default value: 50.
	ClientPerMinuteLimit int
	// ThrottlerTrackedClients is the number of hosts the client throttler remembers. An LRU is used to
	// track the most interesting ones. Default value: 1000.
	ThrottlerTrackedClients int64
	//Protocol for UDP connections, udp4= IPv4, udp6 = IPv6
	UDPProto string
<<<<<<< HEAD
	// max get_peer requests per hash to prevent infinity loop
	MaxSearchQueries int
=======
	ConnPoolSize int
>>>>>>> fe74c1f1
}

// Creates a *Config populated with default values.
func NewConfig() *Config {
	return &Config{
		Address:                 "",
		Port:                    0, // Picks a random port.
		NumTargetPeers:          5,
		DHTRouters:              "router.magnets.im:6881,router.bittorrent.com:6881,dht.transmissionbt.com:6881",
		MaxNodes:                500,
		CleanupPeriod:           15 * time.Minute,
		SaveRoutingTable:        true,
		PassivMode:              false,
		SavePeriod:              5 * time.Minute,
		RateLimit:               100,
		MaxInfoHashes:           2048,
		MaxInfoHashPeers:        256,
		ClientPerMinuteLimit:    50,
		ThrottlerTrackedClients: 1000,
		UDPProto:                "udp4",
<<<<<<< HEAD
		MaxSearchQueries:        1000,
=======
		ConnPoolSize:            1,
>>>>>>> fe74c1f1
	}
}

var DefaultConfig = NewConfig()

// Registers Config fields as command line flags.  If c is nil, DefaultConfig
// is used.
func RegisterFlags(c *Config) {
	if c == nil {
		c = DefaultConfig
	}
	flag.StringVar(&c.DHTRouters, "routers", c.DHTRouters,
		"Comma separated addresses of DHT routers used to bootstrap the DHT network.")
	flag.IntVar(&c.MaxNodes, "maxNodes", c.MaxNodes,
		"Maximum number of nodes to store in the routing table, in memory. This is the primary configuration for how noisy or aggressive this node should be. When the node starts, it will try to reach d.config.MaxNodes/2 as quick as possible, to form a healthy routing table.")
	flag.DurationVar(&c.CleanupPeriod, "cleanupPeriod", c.CleanupPeriod,
		"How often to ping nodes in the network to see if they are reachable.")
	flag.DurationVar(&c.SavePeriod, "savePeriod", c.SavePeriod,
		"How often to save the routing table to disk.")
	flag.Int64Var(&c.RateLimit, "rateLimit", c.RateLimit,
		"Maximum packets per second to be processed. Beyond this limit they are silently dropped. Set to -1 to disable rate limiting.")
}

const (
	// Try to ensure that at least these many nodes are in the routing table.
	minNodes           = 16
	secretRotatePeriod = 5 * time.Minute
)

// DHT should be created by New(). It provides DHT features to a torrent
// client, such as finding new peers for torrent downloads without requiring a
// tracker.
type DHT struct {
	nodeId                 string
	config                 Config
	routingTable           *routingTable
	peerStore              *peerStore
	conn                   []*net.UDPConn
	Logger                 Logger
	exploredNeighborhood   bool
	remoteNodeAcquaintance chan string
	peersRequest           chan ihReq
	nodesRequest           chan ihReq
	pingRequest            chan *remoteNode
	portRequest            chan int
	stop                   chan bool
	wg                     sync.WaitGroup
	clientThrottle         *nettools.ClientThrottle
	store                  *dhtStore
	tokenSecrets           []string

	// Public channels:
	PeersRequestResults chan map[InfoHash][]string // key = infohash, v = slice of peers.
}

// New creates a DHT node. If config is nil, DefaultConfig will be used.
// Changing the config after calling this function has no effect.
//
// This method replaces NewDHTNode.
func New(config *Config) (node *DHT, err error) {
	if config == nil {
		config = DefaultConfig
	}
	// Copy to avoid changes.
	cfg := *config
	node = &DHT{
		config:               cfg,
		routingTable:         newRoutingTable(),
		peerStore:            newPeerStore(cfg.MaxInfoHashes, cfg.MaxInfoHashPeers, cfg.MaxNodes),
		PeersRequestResults:  make(chan map[InfoHash][]string, 1),
		stop:                 make(chan bool),
		exploredNeighborhood: false,
		// Buffer to avoid blocking on sends.
		remoteNodeAcquaintance: make(chan string, 100),
		// Buffer to avoid deadlocks and blocking on sends.
		peersRequest:   make(chan ihReq, 100),
		nodesRequest:   make(chan ihReq, 100),
		pingRequest:    make(chan *remoteNode),
		portRequest:    make(chan int),
		clientThrottle: nettools.NewThrottler(cfg.ClientPerMinuteLimit, cfg.ThrottlerTrackedClients),
		tokenSecrets:   []string{newTokenSecret(), newTokenSecret()},
	}
	c := openStore(cfg.Port, cfg.SaveRoutingTable)
	node.store = c
	if len(c.Id) != 20 {
		c.Id = randNodeId()
		log.V(4).Infof("Using a new random node ID: %x %d", c.Id, len(c.Id))
		saveStore(*c)
	}
	// The types don't match because JSON marshalling needs []byte.
	node.nodeId = string(c.Id)

	// XXX refactor.
	node.routingTable.nodeId = node.nodeId

	// This is called before the engine is up and ready to read from the
	// underlying channel.
	node.wg.Add(1)
	go func() {
		defer node.wg.Done()
		for addr, _ := range c.Remotes {
			node.AddNode(addr)
		}
	}()
	return
}

func newTokenSecret() string {
	b := make([]byte, 5)
	if _, err := rand.Read(b); err != nil {
		// This would return a string with up to 5 null chars.
		log.Warningf("DHT: failed to generate random newTokenSecret: %v", err)
	}
	return string(b)
}

// Logger allows the DHT client to attach hooks for certain RPCs so it can log
// interesting events any way it wants.
type Logger interface {
	GetPeers(addr net.UDPAddr, queryID string, infoHash InfoHash)
}

type ihReq struct {
	ih       InfoHash
	announce bool
}

// PeersRequest asks the DHT to search for more peers for the infoHash
// provided. announce should be true if the connected peer is actively
// downloading this infohash, which is normally the case - unless this DHT node
// is just a router that doesn't downloads torrents.
func (d *DHT) PeersRequest(ih string, announce bool) {
	d.peersRequest <- ihReq{InfoHash(ih), announce}
	log.V(2).Infof("DHT: torrent client asking more peers for %x.", ih)
}

// Stop the DHT node.
func (d *DHT) Stop() {
	close(d.stop)
	d.wg.Wait()
}

// Port returns the port number assigned to the DHT. This is useful when
// when initialising the DHT with port 0, i.e. automatic port assignment,
// in order to retrieve the actual port number used.
func (d *DHT) Port() int {
	return <-d.portRequest
}

// AddNode informs the DHT of a new node it should add to its routing table.
// addr is a string containing the target node's "host:port" UDP address.
func (d *DHT) AddNode(addr string) {
	d.remoteNodeAcquaintance <- addr
}

// Asks for more peers for a torrent.
func (d *DHT) getPeers(infoHash InfoHash) {
	closest := d.routingTable.lookupFiltered(infoHash)
	if len(closest) == 0 {
		for _, s := range strings.Split(d.config.DHTRouters, ",") {
			if s != "" {
				r, e := d.routingTable.getOrCreateNode("", s, d.config.UDPProto)
				if e == nil {
					d.getPeersFrom(r, infoHash)
				}
			}
		}
	}
	for _, r := range closest {
		d.getPeersFrom(r, infoHash)
	}
}

// Find a DHT node.
func (d *DHT) findNode(id string) {
	ih := InfoHash(id)
	closest := d.routingTable.lookupFiltered(ih)
	if len(closest) == 0 {
		for _, s := range strings.Split(d.config.DHTRouters, ",") {
			if s != "" {
				r, e := d.routingTable.getOrCreateNode("", s, d.config.UDPProto)
				if e == nil {
					d.findNodeFrom(r, id)
				}
			}
		}
	}
	for _, r := range closest {
		d.findNodeFrom(r, id)
	}
}

// Start launches the dht node. It starts a listener
// on the desired address, then runs the main loop in a
// separate go routine - Start replaces Run and will
// always return, with nil if the dht successfully
// started or with an error either. d.Stop() is expected
// by the caller to stop the dht
func (d *DHT) Start() (err error) {
	if err = d.initSocket(); err == nil {
		d.wg.Add(1)
		go func() {
			defer d.wg.Done()
			d.loop()
		}()
	}
	return err
}

// Run launches the dht node. It starts a listener
// on the desired address, then runs the main loop in the
// same go routine.
// If initSocket fails, Run returns with the error.
// If initSocket succeeds, Run blocks until d.Stop() is called.
// DEPRECATED - Start should be used instead of Run
func (d *DHT) Run() error {
	log.Warning("dht.Run() is deprecated, use dht.Start() instead")
	if err := d.initSocket(); err != nil {
		return err
	}
	d.loop()
	return nil
}

// initSocket initializes the udp socket
// listening to incoming dht requests
func (d *DHT) initSocket() (err error) {
	for i := 1; i <= d.config.ConnPoolSize ; i++ {
		//d.conn[i], err = listen(d.config.Address, d.config.Port, d.config.UDPProto)
		conn, err := listen(d.config.Address, d.config.Port, d.config.UDPProto)
		if err != nil {
			return err
		}

		d.conn = append(d.conn,conn)
		// Update the stored port number in case it was set 0, meaning it was
		// set automatically by the system
		d.config.Port = conn.LocalAddr().(*net.UDPAddr).Port
	}
	return nil
}

func (d *DHT) bootstrap() {
	// Bootstrap the network (only if there are configured dht routers).
	for _, s := range strings.Split(d.config.DHTRouters, ",") {
		if s != "" {
			d.ping(s)
			r, e := d.routingTable.getOrCreateNode("", s, d.config.UDPProto)
			if e == nil {
				d.findNodeFrom(r, d.nodeId)
			}
		}
	}
	d.findNode(d.nodeId)
	d.getMorePeers(nil)
}

func (d *DHT) chanProcessPacket (socketChan chan packetType, bytesArena arena,i int) {
		fmt.Printf("chanProcessPacket %d\n",i);
	for p := range socketChan {
	//for {
	//select {
	//case p := <-socketChan:
		fmt.Printf("process pakcet %d\n",i);
		totalRecv.Add(1)
		d.processPacket(p)
		bytesArena.Push(p.b)
	//}
	}
}

// loop is the main working section of dht.
// It bootstraps a routing table, if necessary,
// and listens for incoming DHT requests until d.Stop()
// is called from another go routine.
func (d *DHT) loop() {
	// Close socket
	for _, conn:= range d.conn {
		defer conn.Close()
	}

	// There is goroutine pushing and one popping items out of the arena.
	// One passes work to the other. So there is little contention in the
	// arena, so it doesn't need many items (it used to have 500!). If
	// readFromSocket or the packet processing ever need to be
	// parallelized, this would have to be bumped.
	bytesArena := newArena(maxUDPPacketSize, 3*d.config.ConnPoolSize)
	//socketChan := make(chan packetType,10000)
	var socketChan [100]chan packetType
	d.wg.Add(d.config.ConnPoolSize)
	for i, conn := range d.conn {
		socketChan[i] = make(chan packetType)
		go func(i int) {
			defer d.wg.Done()
			readFromSocket(conn, socketChan[i], bytesArena, d.stop, i)
		}(i)
		go func(i int) {
			defer d.wg.Done()
			d.chanProcessPacket(socketChan[i], bytesArena, i)
		}(i)
	}

	d.bootstrap()

	cleanupTicker := time.Tick(d.config.CleanupPeriod)
	secretRotateTicker := time.Tick(secretRotatePeriod)

	saveTicker := make(<-chan time.Time)
	if d.store != nil {
		saveTicker = time.Tick(d.config.SavePeriod)
	}

	var fillTokenBucket <-chan time.Time
	tokenBucket := d.config.RateLimit

	if d.config.RateLimit < 0 {
		log.Warning("rate limiting disabled")
	} else {
		// Token bucket for limiting the number of packets per second.
		//fillTokenBucket = time.Tick(time.Second / 10)
		if d.config.RateLimit > 0 && d.config.RateLimit < 10 {
			// Less than 10 leads to rounding problems.
			d.config.RateLimit = 10
		}
	}
	log.V(1).Infof("DHT: Starting DHT node %x on port %d.", d.nodeId, d.config.Port)

	for {
		select {
		case <-d.stop:
			log.V(1).Infof("DHT exiting.")
			d.clientThrottle.Stop()
			log.Flush()
			return
		case addr := <-d.remoteNodeAcquaintance:
			d.helloFromPeer(addr)
		case req := <-d.peersRequest:
			// torrent server is asking for more peers for infoHash.  Ask the closest
			// nodes for directions. The goroutine will write into the
			// PeersNeededResults channel.

			// Drain all requests sitting in the channel and de-dupe them.
			m := map[InfoHash]bool{req.ih: req.announce}
		P:
			for {
				select {
				case req = <-d.peersRequest:
					m[req.ih] = req.announce
				default:
					// Channel drained.
					break P
				}
			}
			// Process each unique infohash for which there were requests.
			for ih, announce := range m {
				if announce {
					d.peerStore.addLocalDownload(ih)
				}

				d.getPeers(ih) // I might have enough peers in the peerstore, but no seeds
			}

		case req := <-d.nodesRequest:
			m := map[InfoHash]bool{req.ih: true}
		L:
			for {
				select {
				case req = <-d.nodesRequest:
					m[req.ih] = true
				default:
					// Channel drained.
					break L
				}
			}
			d.routingTable.Lock()
			for ih, _ := range m {
				d.findNode(string(ih))
			}
			d.routingTable.Unlock()
/*
		case p := <-socketChan:
			totalRecv.Add(1)
			if d.config.RateLimit > 0 {
				if tokenBucket > 0 {
					d.processPacket(p)
					tokenBucket -= 1
				} else {
					// TODO In the future it might be better to avoid dropping things like ping replies.
					totalDroppedPackets.Add(1)
				}
			} else {
				d.processPacket(p)
			}
			bytesArena.Push(p.b)
*/
		case <-fillTokenBucket:
			if tokenBucket < d.config.RateLimit {
				tokenBucket += d.config.RateLimit / 10
			}
		case <-cleanupTicker:
			d.routingTable.Lock()
			needPing := d.routingTable.cleanup(d.config.CleanupPeriod, d.peerStore)
			d.wg.Add(1)
			go func() {
				defer d.wg.Done()
				pingSlowly(d.pingRequest, needPing, d.config.CleanupPeriod, d.stop)
			}()
			if d.needMoreNodes() {
				d.bootstrap()
			}
			d.routingTable.Unlock()
		case node := <-d.pingRequest:
			d.pingNode(node)
		case <-secretRotateTicker:
			d.tokenSecrets = []string{newTokenSecret(), d.tokenSecrets[0]}
		case d.portRequest <- d.config.Port:
			continue
		case <-saveTicker:
			d.routingTable.Lock()
			tbl := d.routingTable.reachableNodes()
			if len(tbl) > 5 {
				d.store.Remotes = tbl
				saveStore(*d.store)
			}
			d.routingTable.Unlock()
		}
	}
}

func (d *DHT) needMoreNodes() bool {
	n := d.routingTable.numNodes()
	return n < minNodes || n*2 < d.config.MaxNodes
}

func (d *DHT) GetNumNodes() int {
        return d.routingTable.numNodes()
}

func (d *DHT) needMorePeers(ih InfoHash) bool {
	return d.peerStore.alive(ih) < d.config.NumTargetPeers
}

func (d *DHT) getMorePeers(r *remoteNode) {
	for ih := range d.peerStore.localActiveDownloads {
		if d.needMorePeers(ih) {
			if r == nil {
				d.getPeers(ih)
			} else {
				d.getPeersFrom(r, ih)
			}
		}
	}
}

func (d *DHT) helloFromPeer(addr string) {
	// We've got a new node id. We need to:
	// - see if we know it already, skip accordingly.
	// - ping it and see if it's reachable.
	// - if it responds, save it in the routing table.
	_, addrResolved, existed, err := d.routingTable.hostPortToNode(addr, d.config.UDPProto)
	if err != nil {
		log.Warningf("helloFromPeer error: %v", err)
		return
	}
	if existed {
		// Node host+port already known.
		return
	}
	if d.routingTable.length() < d.config.MaxNodes {
		d.ping(addrResolved)
		return
	}
}

func (d *DHT) processPacket(p packetType) {
	log.V(5).Infof("DHT processing packet from %v", p.raddr.String())
	if !d.clientThrottle.CheckBlock(p.raddr.IP.String()) {
		totalPacketsFromBlockedHosts.Add(1)
		log.V(5).Infof("Node exceeded rate limiter. Dropping packet.")
		return
	}
	if p.b[0] != 'd' {
		// Malformed DHT packet. There are protocol extensions out
		// there that we don't support or understand.
		log.V(5).Infof("Malformed DHT packet.")
		return
	}
	r, err := readResponse(p)
	if err != nil {
		//log.Warningf("DHT: readResponse Error: %v, %q", err, string(p.b))
		return
	}
	d.routingTable.Lock()
	defer d.routingTable.Unlock()
	switch {
	// Response.
	case r.Y == "r":
		log.V(5).Infof("DHT processing response from %x", r.R.Id)
		if bogusId(r.R.Id) {
			log.V(3).Infof("DHT received packet with bogus node id %x", r.R.Id)
			return
		}
		if r.R.Id == d.nodeId {
			log.V(3).Infof("DHT received reply from self, id %x", r.A.Id)
			return
		}
		node, addr, existed, err := d.routingTable.hostPortToNode(p.raddr.String(), d.config.UDPProto)
		if err != nil {
			log.V(3).Infof("DHT readResponse error processing response: %v", err)
			return
		}
		if !existed {
			log.V(3).Infof("DHT: Received reply from a host we don't know: %v", p.raddr)
			if d.routingTable.length() < d.config.MaxNodes {
				d.ping(addr)
			}
			return
		}
		// Fix the node ID.
		if node.id == "" {
			node.id = r.R.Id
			d.routingTable.update(node, d.config.UDPProto)
		}
		if node.id != r.R.Id {
			log.V(3).Infof("DHT: Node changed IDs %x => %x", node.id, r.R.Id)
		}
		if query, ok := node.pendingQueries[r.T]; ok {
			log.V(4).Infof("DHT: Received reply to %v", query.Type)
			if !node.reachable {
				node.reachable = true
				totalNodesReached.Add(1)
			}
			node.lastResponseTime = time.Now()
			node.pastQueries[r.T] = query
			d.routingTable.neighborhoodUpkeep(node, d.config.UDPProto, d.peerStore)

			// If this is the first host added to the routing table, attempt a
			// recursive lookup of our own address, to build our neighborhood ASAP.
			if d.needMoreNodes() {
				log.V(5).Infof("DHT: need more nodes")
				d.findNode(d.nodeId)
			}
			d.exploredNeighborhood = true

			switch query.Type {
			case "ping":
				// Served its purpose, nothing else to be done.
				totalRecvPingReply.Add(1)
			case "get_peers":
				log.V(5).Infof("DHT: got get_peers response")
				d.processGetPeerResults(node, r)
			case "find_node":
				log.V(5).Infof("DHT: got find_node response")
				d.processFindNodeResults(node, r)
			case "announce_peer":
				// Nothing to do. In the future, update counters.
			default:
				log.V(3).Infof("DHT: Unknown query type: %v from %v", query.Type, addr)
			}
			delete(node.pendingQueries, r.T)
		} else {
			log.V(3).Infof("DHT: Unknown query id: %v", r.T)
		}
	case r.Y == "q":
		if r.A.Id == d.nodeId {
			log.V(3).Infof("DHT received packet from self, id %x", r.A.Id)
			return
		}
		node, addr, existed, err := d.routingTable.hostPortToNode(p.raddr.String(), d.config.UDPProto)
		if err != nil {
			log.Warningf("Error readResponse error processing query: %v", err)
			return
		}
		if !existed {
			// Another candidate for the routing table. See if it's reachable.
			if d.routingTable.length() < d.config.MaxNodes {
				d.ping(addr)
			}
		}
		// don't reply to any queries if in passivMode
		if d.config.PassivMode {
			return
		}
		log.V(5).Infof("DHT processing %v request", r.Q)
		switch r.Q {
		case "ping":
			d.replyPing(p.raddr, r)
		case "get_peers":
			d.replyGetPeers(p.raddr, r)
		case "find_node":
			d.replyFindNode(p.raddr, r)
		case "announce_peer":
			d.replyAnnouncePeer(p.raddr, node, r)
		default:
			log.V(3).Infof("DHT: non-implemented handler for type %v", r.Q)
		}
	default:
		log.V(3).Infof("DHT: Bogus DHT query from %v.", p.raddr)
	}
}

func (d *DHT) ping(address string) {
	r, err := d.routingTable.getOrCreateNode("", address, d.config.UDPProto)
	if err != nil {
		log.V(3).Infof("ping error for address %v: %v", address, err)
		return
	}
	d.pingNode(r)
}

func (d *DHT) pingNode(r *remoteNode) {
	log.V(3).Infof("DHT: ping => %+v", r.address)
	r.Lock()
	t := r.newQuery("pine")

	queryArguments := map[string]interface{}{"id": d.nodeId}
	query := queryMessage{t, "q", "ping", queryArguments}
	r.Unlock()
	sendMsg(d.conn, r.address, query)
	totalSentPing.Add(1)
}

func (d *DHT) getPeersFrom(r *remoteNode, ih InfoHash) {
	if r == nil {
		return
	}
	r.Lock()
	totalSentGetPeers.Add(1)
	cnt := d.peerStore.addSearchCount(ih)
	if d.config.MaxSearchQueries > 0 && cnt > d.config.MaxSearchQueries {
		return
	}
	ty := "get_peers"
	transId := r.newQuery(ty)
	if _, ok := r.pendingQueries[transId]; ok {
		r.pendingQueries[transId].ih = ih
	} else {
		r.pendingQueries[transId] = &queryType{ih: ih}
	}
	queryArguments := map[string]interface{}{
		"id":        d.nodeId,
		"info_hash": ih,
	}
	query := queryMessage{transId, "q", ty, queryArguments}
	if log.V(3) {
		x := hashDistance(InfoHash(r.id), ih)
		log.V(3).Infof("DHT sending get_peers. nodeID: %x@%v, InfoHash: %x , distance: %x", r.id, r.address, ih, x)
	}
	r.lastSearchTime = time.Now()
	r.Unlock()
	sendMsg(d.conn, r.address, query)
}

func (d *DHT) findNodeFrom(r *remoteNode, id string) {
	if r == nil {
		return
	}
	r.Lock()
	totalSentFindNode.Add(1)
	ty := "find_node"
	transId := r.newQuery(ty)
	ih := InfoHash(id)
	log.V(3).Infof("findNodeFrom adding pendingQueries transId=%v ih=%x", transId, ih)
	if _, ok := r.pendingQueries[transId]; ok {
		r.pendingQueries[transId].ih = ih
	} else {
		r.pendingQueries[transId] = &queryType{ih: ih}
	}
	queryArguments := map[string]interface{}{
		"id":     d.nodeId,
		"target": id,
	}
	query := queryMessage{transId, "q", ty, queryArguments}
	if log.V(3) {
		x := hashDistance(InfoHash(r.id), ih)
		log.V(3).Infof("DHT sending find_node. nodeID: %x@%v, target ID: %x , distance: %x", r.id, r.address, id, x)
	}
	r.lastSearchTime = time.Now()
	r.Unlock()
	sendMsg(d.conn, r.address, query)
}

// announcePeer sends a message to the destination address to advertise that
// our node is a peer for this infohash, using the provided token to
// 'authenticate'.
func (d *DHT) announcePeer(address net.UDPAddr, ih InfoHash, token string) {
	r, err := d.routingTable.getOrCreateNode("", address.String(), d.config.UDPProto)
	if err != nil {
		log.V(3).Infof("announcePeer error: %v", err)
		return
	}
	ty := "announce_peer"
	log.V(3).Infof("DHT: announce_peer => address: %v, ih: %x, token: %x", address, ih, token)
	r.Lock()
	transId := r.newQuery(ty)
	r.Unlock()
	queryArguments := map[string]interface{}{
		"id":        d.nodeId,
		"info_hash": ih,
		"port":      d.config.Port,
		"token":     token,
	}
	query := queryMessage{transId, "q", ty, queryArguments}
	sendMsg(d.conn, address, query)
}

func (d *DHT) hostToken(addr net.UDPAddr, secret string) string {
	h := sha1.New()
	io.WriteString(h, addr.String())
	io.WriteString(h, secret)
	return fmt.Sprintf("%x", h.Sum(nil))
}

func (d *DHT) checkToken(addr net.UDPAddr, token string) bool {
	match := false
	for _, secret := range d.tokenSecrets {
		if d.hostToken(addr, secret) == token {
			match = true
			break
		}
	}
	log.V(4).Infof("checkToken for %v, %q matches? %v", addr, token, match)
	return match
}

func (d *DHT) replyAnnouncePeer(addr net.UDPAddr, node *remoteNode, r responseType) {
	ih := InfoHash(r.A.InfoHash)
	if log.V(3) {
		log.Infof("DHT: announce_peer. Host %v, nodeID: %x, infoHash: %x, peerPort %d, distance to me %x",
			addr, r.A.Id, ih, r.A.Port, hashDistance(ih, InfoHash(d.nodeId)),
		)
	}
	// node can be nil if, for example, the server just restarted and received an announce_peer
	// from a node it doesn't yet know about.
	if node != nil && d.checkToken(addr, r.A.Token) {
		peerAddr := net.TCPAddr{IP: addr.IP, Port: r.A.Port}
		d.peerStore.addContact(ih, nettools.DottedPortToBinary(peerAddr.String()))
		// Allow searching this node immediately, since it's telling us
		// it has an infohash. Enables faster upgrade of other nodes to
		// "peer" of an infohash, if the announcement is valid.
		node.lastResponseTime = time.Now().Add(-searchRetryPeriod)
		if d.peerStore.hasLocalDownload(ih) {
			d.PeersRequestResults <- map[InfoHash][]string{ih: []string{nettools.DottedPortToBinary(peerAddr.String())}}
		}
	}
	// Always reply positively. jech says this is to avoid "back-tracking", not sure what that means.
	reply := replyMessage{
		T: r.T,
		Y: "r",
		R: map[string]interface{}{"id": d.nodeId},
	}
	sendMsg(d.conn, addr, reply)
}

func (d *DHT) replyGetPeers(addr net.UDPAddr, r responseType) {
	totalRecvGetPeers.Add(1)
	if log.V(3) {
		log.Infof("DHT get_peers. Host: %v , nodeID: %x , InfoHash: %x , distance to me: %x",
			addr, r.A.Id, InfoHash(r.A.InfoHash), hashDistance(r.A.InfoHash, InfoHash(d.nodeId)))
	}

	if d.Logger != nil {
		d.Logger.GetPeers(addr, r.A.Id, r.A.InfoHash)
	}

	ih := r.A.InfoHash
	r0 := map[string]interface{}{"id": d.nodeId, "token": d.hostToken(addr, d.tokenSecrets[0])}
	reply := replyMessage{
		T: r.T,
		Y: "r",
		R: r0,
	}

	if peerContacts := d.peersForInfoHash(ih); len(peerContacts) > 0 {
		reply.R["values"] = peerContacts
	} else {
		reply.R["nodes"] = d.nodesForInfoHash(ih)
	}
	sendMsg(d.conn, addr, reply)
}

func (d *DHT) nodesForInfoHash(ih InfoHash) string {
	n := make([]string, 0, kNodes)
	for _, r := range d.routingTable.lookup(ih) {
		// r is nil when the node was filtered.
		if r != nil {
			binaryHost := r.id + nettools.DottedPortToBinary(r.address.String())
			if binaryHost == "" {
				log.V(3).Infof("killing node with bogus address %v", r.address.String())
				d.routingTable.kill(r, d.peerStore)
			} else {
				n = append(n, binaryHost)
			}
		}
	}
	log.V(3).Infof("replyGetPeers: Nodes only. Giving %d", len(n))
	return strings.Join(n, "")
}

func (d *DHT) peersForInfoHash(ih InfoHash) []string {
	peerContacts := d.peerStore.peerContacts(ih)
	if len(peerContacts) > 0 {
		log.V(3).Infof("replyGetPeers: Giving peers! %x was requested, and we knew %d peers!", ih, len(peerContacts))
	}
	return peerContacts
}

func (d *DHT) replyFindNode(addr net.UDPAddr, r responseType) {
	totalRecvFindNode.Add(1)
	if log.V(3) {
		x := hashDistance(InfoHash(r.A.Target), InfoHash(d.nodeId))
		log.Infof("DHT find_node. Host: %v , nodeId: %x , target ID: %x , distance to me: %x",
			addr, r.A.Id, r.A.Target, x)
	}

	node := InfoHash(r.A.Target)
	r0 := map[string]interface{}{"id": d.nodeId}
	reply := replyMessage{
		T: r.T,
		Y: "r",
		R: r0,
	}

	neighbors := d.routingTable.lookupFiltered(node)
	if len(neighbors) < kNodes {
		neighbors = append(neighbors, d.routingTable.lookup(node)...)
	}
	n := make([]string, 0, kNodes)
	for _, r := range neighbors {
		n = append(n, r.id+r.addressBinaryFormat)
		if len(n) == kNodes {
			break
		}
	}
	log.V(3).Infof("replyFindNode: Nodes only. Giving %d", len(n))
	reply.R["nodes"] = strings.Join(n, "")
	sendMsg(d.conn, addr, reply)
}

func (d *DHT) replyPing(addr net.UDPAddr, response responseType) {
	log.V(3).Infof("DHT: reply ping => %v", addr)
	reply := replyMessage{
		T: response.T,
		Y: "r",
		R: map[string]interface{}{"id": d.nodeId},
	}
	sendMsg(d.conn, addr, reply)
}

// Process another node's response to a get_peers query. If the response
// contains peers, send them to the Torrent engine, our client, using the
// DHT.PeersRequestResults channel. If it contains closest nodes, query
// them if we still need it. Also announce ourselves as a peer for that node,
// unless we are in supernode mode.
func (d *DHT) processGetPeerResults(node *remoteNode, resp responseType) {
	totalRecvGetPeersReply.Add(1)

	query, _ := node.pendingQueries[resp.T]
	if d.peerStore.hasLocalDownload(query.ih) {
		d.announcePeer(node.address, query.ih, resp.R.Token)
	}
	if resp.R.Values != nil {
		peers := make([]string, 0)
		for _, peerContact := range resp.R.Values {
			// send peer even if we already have it in store
			// the underlying client does/should handle dupes
			d.peerStore.addContact(query.ih, peerContact)
			peers = append(peers, peerContact)
		}
		if len(peers) > 0 {
			// Finally, new peers.
			result := map[InfoHash][]string{query.ih: peers}
			totalPeers.Add(int64(len(peers)))
			log.V(2).Infof("DHT: processGetPeerResults, totalPeers: %v", totalPeers.String())
			select {
			case d.PeersRequestResults <- result:
			case <-d.stop:
				// if we're closing down and the caller has stopped reading
				// from PeersRequestResults, drop the result.
			}
		}
	}
	var nodelist string

	if d.config.UDPProto == "udp4" {
		nodelist = resp.R.Nodes
	} else if d.config.UDPProto == "udp6" {
		nodelist = resp.R.Nodes6
	}
	log.V(5).Infof("DHT: handling get_peers results len(nodelist)=%d", len(nodelist))
	if nodelist != "" {
		for id, address := range parseNodesString(nodelist, d.config.UDPProto) {
			if id == d.nodeId {
				log.V(5).Infof("DHT got reference of self for get_peers, id %x", id)
				continue
			}

			// If it's in our routing table already, ignore it.
			_, addr, existed, err := d.routingTable.hostPortToNode(address, d.config.UDPProto)
			if err != nil {
				log.V(3).Infof("DHT error parsing get peers node: %v", err)
				continue
			}
			if addr == node.address.String() {
				// This smartass is probably trying to
				// sniff the network, or attract a lot
				// of traffic to itself. Ignore all
				// their results.
				totalSelfPromotions.Add(1)
				continue
			}
			if existed {
				if log.V(4) {
					x := hashDistance(query.ih, InfoHash(node.id))
					log.Infof("DHT: processGetPeerResults DUPE node reference: %x@%v from %x@%v. Distance: %x.",
						id, address, node.id, node.address, x)
				}
				totalGetPeersDupes.Add(1)
			} else {
				// And it is actually new. Interesting.
				if log.V(4) {
					x := hashDistance(query.ih, InfoHash(node.id))
					log.Infof("DHT: Got new node reference: %x@%v from %x@%v. Distance: %x.",
						id, address, node.id, node.address, x)
				}
				if _, err := d.routingTable.getOrCreateNode(id, addr, d.config.UDPProto); err == nil && d.needMorePeers(query.ih) {
					// Re-add this request to the queue. This would in theory
					// batch similar requests, because new nodes are already
					// available in the routing table and will be used at the
					// next opportunity - before this particular channel send is
					// processed. As soon we reach target number of peers these
					// channel sends become noops.
					//
					// Setting the announce parameter to false because it's not
					// needed here: if this node is downloading that particular
					// infohash, that has already been recorded with
					// peerStore.addLocalDownload(). The announcement itself is
					// sent not when get_peers is sent, but when processing the
					// reply to get_peers.
					//
					select {
					case d.peersRequest <- ihReq{query.ih, false}:
					default:
						// The channel is full, so drop this item. The node
						// was added to the routing table already, so it
						// will be used next time getPeers() is called -
						// assuming it's close enough to the ih.
					}
				}
			}
		}
	}
}

// Process another node's response to a find_node query.
func (d *DHT) processFindNodeResults(node *remoteNode, resp responseType) {
	var nodelist string
	totalRecvFindNodeReply.Add(1)

	query, _ := node.pendingQueries[resp.T]
	if d.config.UDPProto == "udp4" {
		nodelist = resp.R.Nodes
	} else if d.config.UDPProto == "udp6" {
		nodelist = resp.R.Nodes6
	}
	log.V(5).Infof("processFindNodeResults find_node = %s len(nodelist)=%d", nettools.BinaryToDottedPort(node.addressBinaryFormat), len(nodelist))

	if nodelist != "" {
		for id, address := range parseNodesString(nodelist, d.config.UDPProto) {
			_, addr, existed, err := d.routingTable.hostPortToNode(address, d.config.UDPProto)
			if err != nil {
				log.V(3).Infof("DHT error parsing node from find_find response: %v", err)
				continue
			}
			if id == d.nodeId {
				log.V(5).Infof("DHT got reference of self for find_node, id %x", id)
				continue
			}
			if addr == node.address.String() {
				// SelfPromotions are more common for find_node. They are
				// happening even for router.bittorrent.com
				totalSelfPromotions.Add(1)
				continue
			}
			if existed {
				if log.V(4) {
					x := hashDistance(query.ih, InfoHash(node.id))
					log.Infof("DHT: processFindNodeResults DUPE node reference, query %x: %x@%v from %x@%v. Distance: %x.",
						query.ih, id, address, node.id, node.address, x)
				}
				totalFindNodeDupes.Add(1)
			} else {
				if log.V(4) {
					x := hashDistance(query.ih, InfoHash(node.id))
					log.Infof("DHT: Got new node reference, query %x: %x@%v from %x@%v. Distance: %x.",
						query.ih, id, address, node.id, node.address, x)
				}
				// Includes the node in the routing table and ignores errors.
				//
				// Only continue the search if we really have to.
				r, err := d.routingTable.getOrCreateNode(id, addr, d.config.UDPProto)
				if err != nil {
					log.Warningf("processFindNodeResults calling getOrCreateNode: %v. Id=%x, Address=%q", err, id, addr)
					continue
				}
				if d.needMoreNodes() {
					select {
					case d.nodesRequest <- ihReq{query.ih, false}:
					default:
						// Too many find_node commands queued up. Dropping
						// this. The node has already been added to the
						// routing table so we're not losing any
						// information.
					}
				}
				d.getMorePeers(r)
			}
		}
	}
}

func randNodeId() []byte {
	b := make([]byte, 20)
	if _, err := rand.Read(b); err != nil {
		log.Fatalln("nodeId rand:", err)
	}
	return b
}

var (
	totalNodesReached            = expvar.NewInt("totalNodesReached")
	totalGetPeersDupes           = expvar.NewInt("totalGetPeersDupes")
	totalFindNodeDupes           = expvar.NewInt("totalFindNodeDupes")
	totalSelfPromotions          = expvar.NewInt("totalSelfPromotions")
	totalPeers                   = expvar.NewInt("totalPeers")
	totalSentPing                = expvar.NewInt("totalSentPing")
	totalSentGetPeers            = expvar.NewInt("totalSentGetPeers")
	totalSentFindNode            = expvar.NewInt("totalSentFindNode")
	totalRecvGetPeers            = expvar.NewInt("totalRecvGetPeers")
	totalRecvGetPeersReply       = expvar.NewInt("totalRecvGetPeersReply")
	totalRecvPingReply           = expvar.NewInt("totalRecvPingReply")
	totalRecvFindNode            = expvar.NewInt("totalRecvFindNode")
	totalRecvFindNodeReply       = expvar.NewInt("totalRecvFindNodeReply")
	totalPacketsFromBlockedHosts = expvar.NewInt("totalPacketsFromBlockedHosts")
	totalDroppedPackets          = expvar.NewInt("totalDroppedPackets")
	totalRecv                    = expvar.NewInt("totalRecv")
)<|MERGE_RESOLUTION|>--- conflicted
+++ resolved
@@ -95,12 +95,10 @@
 	ThrottlerTrackedClients int64
 	//Protocol for UDP connections, udp4= IPv4, udp6 = IPv6
 	UDPProto string
-<<<<<<< HEAD
 	// max get_peer requests per hash to prevent infinity loop
 	MaxSearchQueries int
-=======
+  // number of concurrent listeners on same port
 	ConnPoolSize int
->>>>>>> fe74c1f1
 }
 
 // Creates a *Config populated with default values.
@@ -121,11 +119,8 @@
 		ClientPerMinuteLimit:    50,
 		ThrottlerTrackedClients: 1000,
 		UDPProto:                "udp4",
-<<<<<<< HEAD
 		MaxSearchQueries:        1000,
-=======
 		ConnPoolSize:            1,
->>>>>>> fe74c1f1
 	}
 }
 
